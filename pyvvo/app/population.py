'''
Created on Aug 15, 2017

@author: thay838
'''
# Standard library:
import math
import random
import os
from queue import Queue
import threading
import sys
import copy
import logging
import time

# pyvvo
from individual import individual, CAPSTATUS
import populationManager
import helper

# Installed
import simplejson as json

class population:

    def __init__(self, strModel, numInd, numGen, inPath, outDir, reg, cap,
                 starttime, stoptime, timezone, dbObj, recorders,
                 numModelThreads=os.cpu_count(),
                 costs={'realEnergy': 0.00008,
                        'powerFactorLead': {'limit': 0.99, 'cost': 0.1},
                        'powerFactorLag': {'limit': 0.99, 'cost': 0.1},
                        'tapChange': 0.5, 'capSwitch': 2,
                        'undervoltage': 0.05, 'overvoltage': 0.05},
                 probabilities={'top': 0.2, 'weak': 0.8, 'mutate': 0.2,
                                'cross': 0.7, 'capMutate': 0.1,
                                'regMutate': 0.05},
                 baseControlFlag=None,
                 randomSeed=None,
                 gldInstall=None,
                 log=None):
        """Initialize a population of individuals.
        
        INPUTS:
            numInd: Number of individuals to create
            numGen: Number of generations to run
            inPath: Path and filename to the base GridLAB-D model to be 
                modified.
            outDir: Directory for new models to be written.
            reg: Dictionary as described in gld.py docstring
            cap: Dictionary as described in gld.py docstring
            starttime: datetime object representing start of simulation
            stoptime: "..." end "..."
            timezone: timezone string
            dbObj: Initialized util/db.db object.
                TODO: we need to make sure that the number of available
                connections is not less than the number of model threads.
            recorders: dictionary defining recorders which individuals use for
                adding recorders to their models. Check out genetic.individual
                documentation for more details.
            numModelThreads: number of threads for running models. Since the
                threads start subprocesses, this corresponds to number of
                cores used for simulation.
            costs: Dictionary describing costs associated with model fitness.
                energy: price of energy, $/Wh
                tapChange: cost to move one tap one position, $
                capSwitch: cost to switch a single capacitor phase, $
                undervoltage: cost of undervoltage violations, $.
                overvoltage: cost of overvoltage violations, $.
            probabilities: Dictionary describing various probabilities
                associated with the genetic algorithm.
                
                top: THIS IS NOT A PROBABILITY. Decimal representing how many
                    of the top individuals to keep between generations. [0, 1)
                weak: probability of 'killing' an individual which didn't make
                    the 'top' cut for the next generation
                mutate: probability to mutate a given offspring or
                    individual.
                cross: While replenishing population, chance to cross two 
                    individuals (rather than just mutate one individual)
                capMutate: probability each capacitor chromosome gene gets
                    mutated.
                regMutate: probability each regulator chromosome gene gets
                    mutated.
            baseControlFlag: control flag for baseline individual. See inputs
                to an individual's constructor for details.
            randomSeed: integer to seed the random number generator. Python is
                smart enough to seed for all modules below.
            gldInstall: dict with two fields, 'DIR' and 'LD_LIBRARY_PATH'
                - 'DIR' should point to GridLAB-D installation to use.
                - 'LD_LIBRARY_PATH' should be None on Windows, but should point
                    to the necessary lib folder on Linux (/usr/local/mysql/lib)
            log: logging.Logger instance. If none, a simple default log will 
                be used.
        """
        # Set up the log
        if log is not None:
            # Use the given logger.
            self.log = log
        else:
            # Create a basic logger.
            self.log = logging.getLogger()

        # Seed the random number generator.
        random.seed(randomSeed)

        # Set timezone
        self.timezone = timezone
        # Set database object
        self.dbObj = dbObj

        # Set recorders
        self.recorders = recorders

        # Get a population manager for dealing out UIDs and cleaning up the
        # database.
        self.popMgr = populationManager.populationManager(dbObj=dbObj,
                                                          numInd=numInd,
                                                          log=self.log)
        self.log.info('Population manager initialized.')

        # Initialize list to hold all individuals in population.
        self.individualsList = []

        # Assign costs.
        self.costs = costs

        # Assign probabilites.
        self.probabilities = probabilities

        # Set the number of generations and individuals.
        self.numGen = numGen
        self.numInd = numInd

        # Set inPath and outDir
        self.inPath = inPath
        self.outDir = outDir

        # Track the baseControlFlag
        self.baseControlFlag = baseControlFlag

        # GridLAB-D path
        self.gldInstall = gldInstall

        # Initialize queues and threads for running GLD models in parallel and
        # cleaning up models we're done with.
        self.modelThreads = []
        self.modelQueue = Queue()

        # Call the 'prep' function which sets several object attributes AND
        # initializes the population.
        self.prep(starttime=starttime, stoptime=stoptime, strModel=strModel,
                  cap=cap, reg=reg)

        # Start the threads to be used for running GridLAB-D models. These 
        # models are run in a seperate subprocess, so we need to be sure this
        # is limited to the number of available cores.
        for _ in range(numModelThreads):
            t = threading.Thread(target=writeRunEval, args=(self.modelQueue,
                                                            self.costs,
                                                            self.log,))
            self.modelThreads.append(t)
            t.start()

        self.log.info(('Model threads started, population initialization '
                       + 'complete.'))

    def prep(self, starttime, stoptime, strModel, cap, reg, keep=0.1):
        """Method to 'prepare' a population object. This method has two uses:
        initializing the population, and updating it for the next run.
        
        TODO: More inputs (like costs and probabilities) should be added here
        when desired.
        
        INPUTS:
            starttime, stoptime, strModel, cap, and reg are described in 
            __init__.
            
            keep is for keeping individuals between time periods.
                Essentially, we'll be seeding this population with 'keep' of 
                the best individuals.
        """
        self.log.debug('Starting the "prep" function.')
        # Set times.
        self.starttime = starttime
        self.stoptime = stoptime

        # Set population base model
        self.strModel = strModel

        # Set regulators and capacitors as property. Since the population
        # object will modify reg and cap, make deep copies.
        self.reg = copy.deepcopy(reg)
        self.cap = copy.deepcopy(cap)

        # Define some common inputs for individuals
        self.indInputs = {'reg': self.reg, 'cap': self.cap,
                          'starttime': self.starttime,
                          'stoptime': self.stoptime,
                          'timezone': self.timezone,
                          'dbObj': self.dbObj,
                          'recorders': self.recorders,
                          'gldInstall': self.gldInstall}

        # If the population includes a 'baseline' model, we need to track it.
        # TODO: May want to update this to track multiple baseline individuals
        self.baselineIndex = None
        self.baselineData = None

        # Track the best scores for each generation.
        self.generationBest = []

        # Track the sum of fitness - used to compute roulette wheel weights
        self.fitSum = 0

        # Track weights of fitness for "roulette wheel" method
        self.rouletteWeights = None

        # If there are individuals in the list, keep some.
        if len(self.individualsList) > 0:
            # Determine how many to keep
            numKeep = round(len(self.individualsList) * keep)

            # Kill individuals we don't want to keep.
            for ind in self.individualsList[numKeep:]:
                self.popMgr.clean(tableSuffix=ind.tableSuffix, uid=ind.uid,
                                  kill=True)

            # Truncate the list to kill the individuals.
            self.individualsList = self.individualsList[0:numKeep]
            self.log.info('Individual list pruned for the next optimization.')

            # Cleanup and prep the remaining individuals. We'll truncate their
            # tables rather than deleting to save a tiny bit of time.
            for ind in self.individualsList:
                # Truncate tables.
                self.popMgr.clean(tableSuffix=ind.tableSuffix, uid=ind.uid,
                                  kill=False)
                # Prep.
                ind.prep(starttime=self.starttime, stoptime=self.stoptime,
                         reg=self.reg, cap=self.cap)
            self.log.info('Remaining individuals cleaned and prepped.')

        # Initialize the population.
        self.initializePop()

        # Wait for cleanup to be complete.
        self.popMgr.wait()

        self.log.info("Prep function complete.")

    def initializePop(self):
        """Method to initialize the population.
        
        TODO: Make more flexible.
        """
        self.log.debug('Starting the "initializePop" function.')
        # Create baseline individual.
        if self.baseControlFlag is not None:
            # Set regFlag and capFlag
            if self.baseControlFlag:
                # Non-zero case --> volt or volt_var control
                regFlag = capFlag = 3
            else:
                # Manual control, use 'newState'
                regFlag = capFlag = 4

            # Add a baseline individual with the given control flag   
            self.individualsList.append(individual(**self.indInputs,
                                                   uid=self.popMgr.getUID(),
                                                   regFlag=regFlag,
                                                   capFlag=capFlag,
                                                   controlFlag=self.baseControlFlag))

            # Track the baseline individual's index.
            self.baselineIndex = len(self.individualsList) - 1
            self.log.debug('Baseline individual created and added to list.')

        # Create 'extreme' individuals - all caps in/out, regs maxed up/down
        # Control flag of 0 for manual control
        for n in range(len(CAPSTATUS)):
            for regFlag in range(2):
                ind = individual(**self.indInputs,
                                 uid=self.popMgr.getUID(),
                                 regFlag=regFlag,
                                 capFlag=n,
                                 controlFlag=0
                                 )
                self.individualsList.append(ind)
        self.log.debug("'Extreme' individuals created.")

        # Create individuals with biased regulator and capacitor positions
        # TODO: Stop hard-coding the number.
        for _ in range(4):
            ind = individual(**self.indInputs,
                             uid=self.popMgr.getUID(),
                             regFlag=2,
                             capFlag=2,
                             controlFlag=0
                             )
            self.individualsList.append(ind)
        self.log.debug("'Biased' individuals created.")

        # Randomly create the rest of the individuals.
        while len(self.individualsList) < self.numInd:
            # Initialize individual.
            ind = individual(**self.indInputs,
                             uid=self.popMgr.getUID(),
                             regFlag=5,
                             capFlag=5,
                             controlFlag=0
                             )
            self.individualsList.append(ind)
        self.log.debug("Random individuals created.")

        self.log.info('Population of {} individuals initialized.'.format(
            len(self.individualsList)))

    def ga(self):
        """Main function to run the genetic algorithm.
        """
        g = 0
        t0 = time.time()
        model_count = len(self.individualsList)
        # Put all individuals in the queue for processing.
        for ind in self.individualsList:
            self.modelQueue.put_nowait({'individual': ind,
                                        'strModel': self.strModel,
                                        'inPath': self.inPath,
                                        'outDir': self.outDir})
        self.log.info('All individuals put in modeling queue.')
        # Loop over the generations
        while g < self.numGen:
            # Wait until all models have been run and evaluated.
            self.modelQueue.join()
            t1 = time.time()
            self.log.info(('{} model runs complete in {:.0f} seconds for '
                           'generation {}.').format(model_count, t1-t0, g+1))

            # If this is the first generation and we're tracking a baseline, 
            # save the requisite information.
            if (g == 0) and (self.baselineIndex is not None):
                # Get a reference to the individual
                bInd = self.individualsList[self.baselineIndex]
                # Clear the index (individual will get sorted
                self.baselineIndex = None
                # Save information.
                self.baselineData = {'costs': copy.deepcopy(bInd.costs),
                                     'cap': copy.deepcopy(bInd.cap),
                                     'reg': copy.deepcopy(bInd.reg)}
                # Get a well formatted string representation
                self.baselineData['str'] = \
                    helper.getSummaryStr(costs=self.baselineData['costs'],
<<<<<<< HEAD
                                              reg=self.baselineData['reg'],
                                              cap=self.baselineData['cap'])
                self.log.debug('Baseline individual data_ls assigned.')
            
=======
                                         reg=self.baselineData['reg'],
                                         cap=self.baselineData['cap'])
                self.log.debug('Baseline individual data assigned.')
                self.log.info('Baseline costs: {:.2f}'.format(
                    json.dumps(bInd.costs, indent=4)))

>>>>>>> 0cc8ca10
            # Sort the individualsList by score.
            self.individualsList.sort(key=lambda x: x.costs['total'])

            # Track best score for this generation.
            self.generationBest.append(self.individualsList[0].costs['total'])
            self.log.info('Lowest cost for this generation: {:.2f}'.format(
                self.generationBest[-1]))

            # Increment generation counter.
            g += 1

            # This could probably be refactored, but anyways...
            # perform natural selection, crossing, mutation, and model runs if
            # we're not in the last generation.
            if g < self.numGen:
                # Select the fittest individuals and some unfit ones.
                self.naturalSelection()
                msg = 'Natural selection complete for generation {}'.format(g)
                self.log.info(msg)

                # Measure diversity
                # regDiff, capDiff = self.measureDiversity()

                # Replenish the population by crossing and mutating individuals
                # then run their models.
                t0 = time.time()
                model_count = self.crossMutateRun()
                msg = 'Cross and mutate complete for generation {}.'.format(g)
                self.log.info(msg)
                msg + (' All models should now be running for generation {'
                       '}.').format(g + 1)
                self.log.info(msg)

        # Done.
        self.log.info('Genetic algorithm complete.')
        self.log.info('Lowest cost: {:.2f}'.format(self.generationBest[-1]))
        # Return the best individual.
        return self.individualsList[0]

    def addToModelQueue(self, individual):
        """Helper function to put an individual and relevant inputs into a
            dictionary to run a model.
        """
        self.modelQueue.put_nowait({'individual': individual,
                                    'strModel': self.strModel,
                                    'inPath': self.inPath,
                                    'outDir': self.outDir})
        uid = individual.uid
        self.log.debug(
            'Individual with UID {} put in model queue.'.format(uid))

    def naturalSelection(self):
        """Determines which individuals will be used to create next generation.
        """
        # Determine how many individuals to keep for certain.
        k = math.ceil(self.probabilities['top'] * len(self.individualsList))
        self.log.debug('Keeping a minimum of {} individuals.'.format(k))

        # Loop over the unfit individuals, and either delete or keep based on
        # the weakProb
        i = 0
        while i < len(self.individualsList):
            # If we are past the k'th individual and the random draw mandates
            # it, kill it.
            if (i >= k) and (random.random() < self.probabilities['weak']):
                # Remove indiviual from individualsList, cleanup.
                ind = self.individualsList.pop(i)
                self.log.debug(('Killing individual {} via natural '
                                + 'selection').format(ind.uid))
                self.popMgr.clean(tableSuffix=ind.tableSuffix, uid=ind.uid,
                                  kill=True)
                # No need to increment the index since we removed the 
                # individual.
                continue

            # Add the cost to the fit sum, increment the index. Note that the 
            # fit sum gets zeroed out in the 'prep' function
            self.fitSum += self.individualsList[i].costs['total']
            i += 1

        self.log.debug(('Death by natural selection complete. There are {} '
                        + 'surviving '
                        + 'individuals.').format(len(self.individualsList)))

        # Create weights by standard cost weighting.
        self.rouletteWeights = []
        for ind in self.individualsList:
            self.rouletteWeights.append((ind.costs['total'] / self.fitSum))
            '''
            self.rouletteWeights.append(1 / (individual.costs['total'] 
                                             / self.fitSum))
            '''
        self.log.debug('Roulette weights assigned for each individual.')

    def crossMutateRun(self):
        """Crosses traits from surviving individuals to regenerate population,
            then runs the new individuals to evaluate their cost.
        """
        count = 0
        # Loop until population has been replenished.
        # Extract the number of individuals.
        n = len(self.individualsList)
        # chooseCount = []
        while len(self.individualsList) < self.numInd:
            if random.random() < self.probabilities['cross']:
                # Since we're crossing over, we won't force a mutation.
                forceMutate = False

                # Prime loop to select two unique individuals. Loop ensures
                # unique individuals are chosen.
                _individualsList = [0, 0]
                while _individualsList[0] == _individualsList[1]:
                    # Pick two individuals based on cumulative weights.
                    _individualsList = random.choices(
                        self.individualsList[0:n],
                        weights= \
                            self.rouletteWeights,
                        k=2)
                # Keep track of who created these next individuals.
                parents = (_individualsList[0].uid, _individualsList[1].uid)
                self.log.debug(('Individuals {} and {} selected for '
                                + 'crossing').format(parents[0], parents[1]))

                # Cross the regulator chromosomes
                regChroms = crossChrom(chrom1=_individualsList[0].regChrom,
                                       chrom2=_individualsList[1].regChrom)
                self.log.debug('Regulator chromosomes crossed.')

                # Cross the capaictor chromosomes
                capChroms = crossChrom(chrom1=_individualsList[0].capChrom,
                                       chrom2=_individualsList[1].capChrom)
                self.log.debug('Capacitor chromosomes crossed.')

            else:
                # We're not crossing over, so force mutation.
                forceMutate = True
                # Draw an individual.
                _individualsList = random.choices(self.individualsList[0:n],
                                                  weights=self.rouletteWeights,
                                                  k=1)

                # Track parents
                parents = (_individualsList[0].uid,)
                self.log.debug(('No crossing, just mutation of individual '
                                + '{}'.format(parents[0])))

                # Grab the necessary chromosomes, put in a list
                regChroms = [_individualsList[0].regChrom]
                capChroms = [_individualsList[0].capChrom]

            # Track chosen individuals.
            """
            for i in _individualsList:
                uids = [x[1] for x in chooseCount]
                if i.uid in uids:
                    ind = uids.index(i.uid)
                    # Increment the occurence count
                    chooseCount[ind][2] += 1
                else:
                    chooseCount.append([i.fitness, i.uid, 1])
            """

            # Possibly mutate individual(s).
            if forceMutate or (random.random() < self.probabilities['mutate']):
                # Mutate regulator chromosome:
                regChroms = mutateChroms(c=regChroms,
                                         prob=self.probabilities['regMutate'])
                self.log.debug('Regulator chromosome(s) mutated.')
                # Mutate capacitor chromosome:
                capChroms = mutateChroms(c=capChroms,
                                         prob=self.probabilities['capMutate'])
                self.log.debug('Capacitor chromosome(s) mutated.')

            # Create individuals based on new chromosomes, add to list, put
            # in queue for processing.
            for i in range(len(regChroms)):
                # Initialize new individual
                uid = self.popMgr.getUID()
                ind = individual(**self.indInputs,
                                 uid=uid,
                                 regChrom=regChroms[i],
                                 capChrom=capChroms[i],
                                 parents=parents,
                                 )
                self.log.debug('New individual, {}, initialized'.format(uid))
                # Put individual in the list and the queue.
                self.individualsList.append(ind)
                self.addToModelQueue(individual=ind)
                count += 1
                self.log.debug(('Individual {} put in the model '
                                + 'queue.').format(uid))

        return count

        """
        # Sort the chooseCount by number of occurences
        chooseCount.sort(key=lambda x: x[2])
        print('Fitness, UID, Occurences', flush=True)
        for el in chooseCount:
            print('{:.2f},{},{}'.format(el[0], el[1], el[2]))
        """

    def measureDiversity(self):
        """Function to loop over chromosomes and count differences between
        individuals. This information is useful in a histogram.
        """
        # Compute diversity
        n = 0
        regDiff = []
        capDiff = []
        # Loop over all individuals in the list
        for ind in self.individualsList:
            n += 1
            # Loop over all individuals later in the list
            for i in range(n, len(self.individualsList)):
                # Loop over reg chrom, count differences.
                regCount = 0
                for g in range(0, len(ind.regChrom)):
                    if ind.regChrom[g] != self.individualsList[i].regChrom[g]:
                        regCount += 1

                regDiff.append(regCount)

                # Loop over cap chrom, count differences.
                capCount = 0
                for g in range(0, len(ind.capChrom)):
                    if ind.capChrom[g] != self.individualsList[i].capChrom[g]:
                        capCount += 1

                capDiff.append(capCount)

        return regDiff, capDiff

    def stopThreads(self, timeout=10):
        """Function to gracefully stop the running threads.
        """
        # Signal to threads that we're done by putting 'None' in the queue.
        for _ in self.modelThreads: self.modelQueue.put_nowait(None)
        for t in self.modelThreads: t.join(timeout=timeout)
        # print('Threads terminated.', flush=True)


def writeRunEval(modelQueue, costs, log):
    # , cnxnpool):
    # tEvent):
    """Write individual's model, run the model, and evaluate costs. This is
    effectively a wrapper for individual.writeRunUpdateEval()
    
    NOTE: will take no action if an individual's model has already been
        run.
    
    NOTE: This function is static due to the threading involved. This feels
        memory inefficient but should save some headache.
        
    NOTE: This function is specifically formatted to be run via a thread
        object which is terminated when a 'None' object is put in the 
        modelQueue.
        
    INPUTS:
        modelQueue: queue which will have dictionaries inserted into it.
            dictionaries should contain individual, strModel, inPath, 
            and outDir fields from a population object.
    """
    while True:
        try:
            # Extract an individual from the queue.
            inDict = modelQueue.get()

            # Check input.
            if inDict is None:
                # If None is returned, we're all done here.
                modelQueue.task_done()
                break

            uid = inDict['individual'].uid
            log.debug('Pulled individual {} from model queue.'.format(uid))
            # Write, run, update, and evaluate the individual.
            inDict['individual'].writeRunUpdateEval(
                strModel=inDict['strModel'],
                inPath=inDict['inPath'],
                outDir=inDict['outDir'],
                costs=costs)

            # Denote task as complete.
            modelQueue.task_done()

            log.debug(('Completed running individual {}. There are {} '
                       + 'individuals left in the model '
                       + 'queue.').format(uid, modelQueue.qsize()))

        except:
            print('Exception occurred!', flush=True)
            error_type, error, traceback = sys.exc_info()
            print(error_type, flush=True)
            print(error, flush=True)
            print(traceback, flush=True)


def mutateChroms(c, prob):
    """Take a chromosome and randomly mutate it.
    
    INPUTS:
        c: list of chromsomes, which are tuples of 1's and 0's. Ex: 
            (1, 0, 0, 1, 0)
        prob: decimal in set [0.0, 1.0] to determine chance of
            mutating (bit-flipping) an individual gene
    """
    out = []
    for chrom in c:
        newC = list(chrom)
        # count = 0
        for ind in range(len(c)):
            if random.random() < prob:
                # Flip the bit!
                newC[ind] = 1 - newC[ind]
                # count += 1

        # Convert to tuple, put in output list
        out.append(tuple(newC))

    return out


def crossChrom(chrom1, chrom2):
    """Take two chromosomes and create two new ones.
    
    INPUTS:
        chrom1: tuple of 1's and 0's, same length as chrom2
        chrom2: tuple of 1's and 0's, same length as chrom1
        
    OUTPUTS:
        c1: new list of 1's and 0's, same length as chrom1 and 2
        c2: ""
    """
    # Force chromosomes to be same length
    assert len(chrom1) == len(chrom2)

    # Randomly determine range of crossover
    r = range(random.randint(0, len(chrom1)), len(chrom1))

    # Initialize the two chromosomes to be copies of 1 and 2, respectively
    c1 = list(chrom1)
    c2 = list(chrom2)

    # Loop over crossover range
    for k in r:
        # Note that random() is on interval [0.0, 1.0). Thus, we'll
        # consider [0.0, 0.5) and [0.5, 1.0) for our intervals. 
        # Note that since we initialized chrom to be a copy of chrom1, 
        # there's no need for an else case.
        if random.random() < 0.5:
            # Crossover.
            c1[k] = chrom2[k]
            c2[k] = chrom1[k]

    # Return the new chromosomes
    return [tuple(c1), tuple(c2)]


if __name__ == "__main__":
    pass
"""
if __name__ == "__main__":
    import time
    #import matplotlib.pyplot as plt
    n = 1
    f = open('C:/Users/thay838/Desktop/vvo/output.txt', 'w')
    for k in range(n):
        print('*' * 80, file=f)
        print('Generation {}'.format(k), file=f)
        t0 = time.time()
        popObj = population(numInd=100, numGen=10,
                            modelIn='C:/Users/thay838/Desktop/R2-12.47-2.glm',
                            reg={'R2-12-47-2_reg_1': {
                                                    'raise_taps': 16, 
                                                    'lower_taps': 16,
                                                    'taps': [
                                                        'tap_A',
                                                        'tap_B',
                                                        'tap_C'
                                                    ]
                                                   },
                              'R2-12-47-2_reg_2': {
                                                    'raise_taps': 16,
                                                    'lower_taps': 16,
                                                    'taps': [
                                                        'tap_A',
                                                        'tap_B',
                                                        'tap_C'
                                                    ]
                                                   }
                            },
                            cap={
                                'R2-12-47-2_cap_1': ['switchA', 'switchB', 'switchC'],
                                'R2-12-47-2_cap_2': ['switchA', 'switchB', 'switchC'],
                                'R2-12-47-2_cap_3': ['switchA', 'switchB', 'switchC'],
                                'R2-12-47-2_cap_4': ['switchA', 'switchB', 'switchC']
                            },
                            outDir='C:/Users/thay838/Desktop/vvo'
                            )
        popObj.ga()
        t1 = time.time()
        print('Runtime: {:.0f} s'.format(t1-t0), file=f)
        print('Scores: ', file=f)
        for s in popObj.generationBest:
            print('{:.4g}'.format(s), end=', ', file=f)
            
        print(file=f)
        print('Best Individual:', file=f)
        bestUID = popObj.indFitness[0][UIDIND]
        for ix in popObj.individualsList:
            if ix.uid == bestUID:
                print('\tCapacitor settings:', file=f)
                for capName, capDict in ix.cap.items():
                    print('\t\t' + capName + ':', file=f)
                    for switchName, switchDict in capDict.items():
                        print('\t\t\t' + switchName + ': ' 
                              + switchDict['status'], file=f)
                print(file=f)
                
                print('\tRegulator settings:', file=f)
                for regName, regDict in ix.reg.items():
                    print('\t\t' + regName + ':', file=f)
                    for tapName, tapDict in regDict['taps'].items():
                        print('\t\t\t' + tapName + ': ' + str(tapDict['pos']),
                              file=f)
                    
                break
            else:
                pass
        print('*' * 80, file=f, flush=True)
        #x = list(range(len(popObj.generationBest)))
        #plt.plot(x, popObj.generationBest)
        #plt.xlabel('Generations')
        #plt.ylabel('Best Score')
        #plt.title('Best Score for Each Generation')
        #plt.grid(True)
        #plt.savefig('C:/Users/thay838/Desktop/vvo/run_{}.png'.format(k))
        #plt.close()
        #plt.show()
        """<|MERGE_RESOLUTION|>--- conflicted
+++ resolved
@@ -351,19 +351,12 @@
                 # Get a well formatted string representation
                 self.baselineData['str'] = \
                     helper.getSummaryStr(costs=self.baselineData['costs'],
-<<<<<<< HEAD
-                                              reg=self.baselineData['reg'],
-                                              cap=self.baselineData['cap'])
-                self.log.debug('Baseline individual data_ls assigned.')
-            
-=======
                                          reg=self.baselineData['reg'],
                                          cap=self.baselineData['cap'])
                 self.log.debug('Baseline individual data assigned.')
                 self.log.info('Baseline costs: {:.2f}'.format(
                     json.dumps(bInd.costs, indent=4)))
 
->>>>>>> 0cc8ca10
             # Sort the individualsList by score.
             self.individualsList.sort(key=lambda x: x.costs['total'])
 
